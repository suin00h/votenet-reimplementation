import random
from typing import Sequence

import torch
from torch import nn
from torch import Tensor
from torch.autograd import Function

class FarthestPointSampling(Function):
    """
    Custom function implementation of farthest point sampling(FPS).
    Wrapping farthestPointSampling function.
    
    Args:
        point_coord: (B, N, 3) tensor
        num_sample: number of points to be sampled
    Returns:
        sample_idxs: (B, num_sample) tensor of indices
    """
    @staticmethod
    def forward(
        ctx,
        point_coord: Tensor,
        num_sample: int
    ) -> Tensor:
        sample_idxs = farthestPointSampling(point_coord, num_sample)
        ctx.mark_non_differentiable(sample_idxs)
        return sample_idxs
    
    @staticmethod
    def backward(ctx, grad_output=None):
        return None, None

def farthestPointSampling(
    point_coord: Tensor,
    num_sample: int
) -> Tensor:
    """
    Finds indices of a subset of points that are the farthest away from each other.
    Source code courtesy: pytorch3d docs
    
    Args:
        point_coord: (B, N, 3) tensor
        num_sample: number of points to be sampled
    Returns:
        sample_idxs: (B, num_sample) tensor of indices
    """
    num_batch, num_points, _ = point_coord.shape
    device = point_coord.device
    
    sample_idxs = []    
    for b in range(num_batch):
        sample_idx = torch.full((num_sample, ), -1, dtype=torch.int64, device=device)
        closest_dist = torch.full((num_points, ), float("inf"), dtype=torch.float32, device=device)
        selected_idx = random.randint(0, num_points - 1)
        
        sample_idx[0] = selected_idx
        for i in range(num_sample):
            dist = point_coord[b, selected_idx, :] - point_coord[b, :num_points, :]
            dist = (dist ** 2).sum(-1)
            
            closest_dist = torch.min(dist, closest_dist)
            
            selected_idx = torch.argmax(closest_dist)
            sample_idx[i] = selected_idx
        
        sample_idxs.append(sample_idx)
    
    sample_idxs = torch.stack(sample_idxs)
    return sample_idxs

class GatherPoints(Function):
    """
    Custom function for slicing point cloud tensors according to given indices.
    Wrapping gatherPoints and gatherPointsGrad function.
    
    Args:
        points: (B, N, C) tensor
        idxs: (B, N') tensor containing target indices
    Returns:
        new_points: (B, N', C) tensor
    """
    @staticmethod
    def forward(
        ctx,
        points: Tensor,
        idxs: Tensor
    ):
        ctx.for_backwards = (idxs, points.size(1))
        
        new_points = gatherPoints(points, idxs)
        return new_points
    
    @staticmethod
    def backward(ctx, grad_output):
        idxs, num_points = ctx.for_backwards
        
        grad_input = gatherPointsGrad(grad_output, idxs, num_points)
        return grad_input, None

def gatherPoints(
    points: Tensor,
    idxs: Tensor
):
    """
    Slicing point cloud tensors according to given indices.
    
    Args:
        points: (B, N, C) tensor
        idxs: (B, N') tensor containing target indices
    Returns:
        new_points: (B, N', C) tensor
    """
    new_points = torch.zeros(
        (points.size(0), idxs.size(1), points.size(2)),
        dtype=torch.float32, device=points.device
    )
    
    for b in range(points.size(0)):
        for i, idx in enumerate(idxs[b]):
            new_points[b, i] = points[b, idx]
    return new_points

def gatherPointsGrad(
    grad_output: Tensor,
    idxs: Tensor,
    num_points: int
):
    """
    Args:
        grad_output: (B, N', C) tensor of upstream gradients
        idxs: (B, N') tensor containg target indices for forward calculation
        num_points: number of original points
    Returns:
        grad_input: (B, N, C) tensor of reconstructed downstream gradients
    """
    grad_input = torch.zeros(
        (grad_output.size(0), num_points, grad_output.size(2)),
        dtype=torch.float32, device=grad_output.device
    )
    
    for b in range(grad_output.size(0)):
        for i, idx in enumerate(idxs[b]):
            grad_input[b, idx] += grad_output[b, i]
    return grad_input

class BallQuery(Function):
    """
    Custom function implementation of ball query algorithm.
    Wrapping ballQuery function.
    
    Args:
        point_coord: (B, N, 3) tensor
        centroid_coord: (B, N', 3) tensor
        radius: radius of the ball
        max_num_cluster: maximum number of points in the ball
    Returns:
        cluster_point_indices: (B, N', max_num_cluster) tensor containing indicies of each cluster
    """
    @staticmethod
    def forward(
        ctx,
        point_coord: Tensor,
        centroid_coord: Tensor,
        radius: float,
        max_num_cluster: int
    ):
        cluster_point_indices = ballQuery(point_coord, centroid_coord, radius, max_num_cluster)
        ctx.mark_non_differentiable(cluster_point_indices)
        
        return cluster_point_indices
    
    @staticmethod
    def backward(ctx, grad_output):
        return None, None, None, None

def ballQuery(
    point_coord: Tensor,
    centroid_coord: Tensor,
    radius: float,
    max_num_cluster: int
) -> Tensor:
    """
    Ball query clustering.
    
    Args:
        point_coord: (B, N, 3) tensor
        centroid_coord: (B, N', 3) tensor
        radius: radius of the ball
        max_num_cluster: maximum number of points in the ball
    Returns:
        cluster_point_indices: (B, N', max_num_cluster) tensor containing indicies of each cluster
    """
<<<<<<< HEAD
    def getDistance(centroid_coord, point_coord):
        dist = centroid_coord - point_coord
        dist2 = dist ** 2
        dist2 = dist2.sum(1)
        return dist2

    radius2 = radius ** 2
    num_batch = centroid_coord.shape[0]
    num_centroid = centroid_coord.shape[1]
    
    cluster_point_indices_list = []
=======
    num_batch = point_coord.size(0)
    num_sample = centroid_coord.size(1)
    rad2 = radius ** 2
    
    cluster_point_indices = torch.zeros((num_batch, num_sample, max_num_cluster), dtype=torch.int64, device=point_coord.device)
>>>>>>> f9c4b1fe
    for b in range(num_batch):
        for n in range(num_sample):
            distance = centroid_coord[b, n] - point_coord[b]
            dist2 = (distance ** 2).sum(1)
            count = 0
            for k, isQuery in enumerate(dist2 < rad2):
                if not isQuery:
                    continue
                if count == 0:
                    cluster_point_indices[b, n] = torch.full((max_num_cluster, ), k)    
                cluster_point_indices[b, n, count] = k
    
    return cluster_point_indices

class GroupingLayer(nn.Module):
    """
    Grouping point features with a ball query.
    
    Args:
        radius: radius of the ball
        max_num_cluster: maximum number of points in the ball
        use_coord: whether to use coordinate as a feature
        normalize_coord: whether to normalize coordinates
    """
    def __init__(
        self,
        radius: float,
        max_num_cluster: int,
        use_coord: bool=True,
        normalize_coord: bool=True
    ):
        super().__init__()
        
        self.radius = radius
        self.max_num_cluster = max_num_cluster
        self.use_coord = use_coord
        self.normalize_coord = normalize_coord
        
        self.ball_query = BallQuery.apply
        self.grouper = ...
    
    def forward(
        self,
        point_coord: Tensor,
        centroid_coord: Tensor,
        features: Tensor=None
    ):
        """
        Args:
            point_coord: (B, N, 3) tensor
            centroid_coord: (B, N', 3) tensor
            features: (B, C, N) tensor
        
        Returns:
            grouped_features: (B, C+3, N', K)
        """
        cluster_indices = self.ball_query(point_coord, centroid_coord, self.radius, self.max_num_cluster)
        
        grouped_coord = grouped_coord.transpose(1, 2).contiguous()
        grouped_coord = self.grouper(point_coord, cluster_indices)
        grouped_coord -= centroid_coord.transpose(1, 2).unsqueeze(-1)
        if self.normalize_coord:
            grouped_coord /= self.radius
            
        if features is None:
            return grouped_coord
        grouped_features = self.grouper(features, cluster_indices)
        if self.use_coord:
            grouped_features = torch.cat((grouped_coord, grouped_features), dim=1)
            
        return grouped_features

if __name__ == "__main__":
    from torch.autograd import gradcheck
    B, N, C = (2, 3, 2)
    x = torch.randn((B, N, 2), dtype=torch.float32, requires_grad=True)
    y = FarthestPointSampling.apply(x, 2)
    print(x, y)
    print(gradcheck(GatherPoints.apply, (x, y)))
    # print(gradcheck(FarthestPointSampling.apply, (x, 3)))<|MERGE_RESOLUTION|>--- conflicted
+++ resolved
@@ -191,25 +191,11 @@
     Returns:
         cluster_point_indices: (B, N', max_num_cluster) tensor containing indicies of each cluster
     """
-<<<<<<< HEAD
-    def getDistance(centroid_coord, point_coord):
-        dist = centroid_coord - point_coord
-        dist2 = dist ** 2
-        dist2 = dist2.sum(1)
-        return dist2
-
-    radius2 = radius ** 2
-    num_batch = centroid_coord.shape[0]
-    num_centroid = centroid_coord.shape[1]
-    
-    cluster_point_indices_list = []
-=======
     num_batch = point_coord.size(0)
     num_sample = centroid_coord.size(1)
     rad2 = radius ** 2
     
     cluster_point_indices = torch.zeros((num_batch, num_sample, max_num_cluster), dtype=torch.int64, device=point_coord.device)
->>>>>>> f9c4b1fe
     for b in range(num_batch):
         for n in range(num_sample):
             distance = centroid_coord[b, n] - point_coord[b]
